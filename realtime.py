import matplotlib.pyplot as plt
import numpy as np
from sklearn.model_selection import train_test_split
from sklearn.ensemble import RandomForestRegressor
from sklearn.preprocessing import OrdinalEncoder
from sklearn.metrics import mean_squared_error
import tkinter as tk
from tkinter import ttk
from matplotlib.backends.backend_tkagg import FigureCanvasTkAgg
import yfinance as yf
from ttkbootstrap import Style

# Step 1: Define Questionnaire
questionnaire_options = {
    'Investment Horizon': {
        'Very Short-Term (<= 2 years)': 1,
        'Short-Term (2-5 years)': 2,
        'Medium-Term (5-10 years)': 3,
        'Long-Term (10-15 years)': 4,
        'Very Long-Term (> 15 years)': 5
    },
    'Risk Attitude': {
        'Extremely Conservative': 1,
        'Conservative': 2,
        'Moderately Conservative': 3,
        'Moderately Aggressive': 4,
        'Aggressive': 5,
        'Very Aggressive': 6
    },
    'Financial Knowledge': {
        'Novice': 1,
        'Intermediate': 2,
        'Advanced': 3
    },
    'Investment Experience': {
        'None': 1,
        'Limited': 2,
        'Extensive': 3
    },
    'Age': {
        '18-25': 1,
        '26-35': 2,
        '36-45': 3,
        '46-55': 4,
        '56-65': 5,
        '66+': 6
    },
    'Income Level': {
        'Less than $25,000': 1,
        '$25,000 - $49,999': 2,
        '$50,000 - $74,999': 3,
        '$75,000 - $99,999': 4,
        '$100,000 - $149,999': 5,
        '$150,000 or more': 6
    }
}

# Step 2: Compute Risk Score


def compute_risk_score(responses):
    score = 0
    for question, value in responses.items():
        if question in ['Investment Horizon', 'Risk Attitude', 'Age']:
            score += value * 2
        elif question == 'Income Level':
            score += value * 1.5
        else:
            score += value
    return score


def prepare_data(responses_df, ratios_df):
    categorical_features = ['Investment Horizon', 'Risk Attitude',
                            'Financial Knowledge', 'Investment Experience', 'Age', 'Income Level']
    X = responses_df[categorical_features]
    encoder = OrdinalEncoder()
    X = encoder.fit_transform(X)
    y = ratios_df.values
    X_train, X_test, y_train, y_test = train_test_split(
        X, y, test_size=0.2, random_state=42)
    return X_train, X_test, y_train, y_test, encoder

# Step 5: Model Training


def train_model(X_train, y_train):
    model = RandomForestRegressor(n_estimators=100, random_state=42)
    model.fit(X_train, y_train)
    return model

# Step 6: Evaluation


def evaluate_model(model, X_test, y_test):
    y_pred = model.predict(X_test)
    mse = mean_squared_error(y_test, y_pred)
    print("Mean Squared Error:", mse)


def suggest_investment_ratio(responses, model, encoder):
    categorical_features = ['Investment Horizon', 'Risk Attitude',
                            'Financial Knowledge', 'Investment Experience', 'Age', 'Income Level']
    X = np.array([responses[feature]
                 for feature in categorical_features]).reshape(1, -1)
    X = encoder.transform(X)
    predicted_ratios = model.predict(X)
    ratios = predicted_ratios.flatten()
    return ratios / ratios.sum()


def fetch_stock_data(symbol, start_date, end_date):
    try:
        stock_data = yf.download(symbol, start=start_date, end=end_date)
        return stock_data
    except Exception as e:
        print(f"Error fetching data for {symbol}: {str(e)}")
        return None


def update_expected_returns():
    investment_amount = float(investment_amount_entry.get())
    debt_ratio = debt_scale.get() / 100
    equity_ratio = equity_scale.get() / 100
    hybrid_ratio = hybrid_scale.get() / 100
    total_ratio = debt_ratio + equity_ratio + hybrid_ratio
    if total_ratio > 1:
        debt_ratio /= total_ratio
        equity_ratio /= total_ratio
        hybrid_ratio /= total_ratio
        debt_scale.set(debt_ratio * 100)
        equity_scale.set(equity_ratio * 100)
        hybrid_scale.set(hybrid_ratio * 100)
    expected_returns = investment_amount * \
        np.array([debt_ratio, equity_ratio, hybrid_ratio])
    debt_returns_label.config(text=f"Debt: {expected_returns[0]:.2f}")
    equity_returns_label.config(text=f"Equity: {expected_returns[1]:.2f}")
    hybrid_returns_label.config(text=f"Hybrid: {expected_returns[2]:.2f}")


def submit_questionnaire():
    user_responses = {}
    for question, options in questionnaire_options.items():
        user_responses[question] = int(selected_options[question].get())
    risk_score = compute_risk_score(user_responses)
    risk_score_label.config(text=f"Your Risk Score: {risk_score}")
    update_results(user_responses)


def update_results(user_responses):
    filtered_responses_df = responses_df[responses_df.apply(
        compute_risk_score, axis=1) == compute_risk_score(user_responses)]
    filtered_ratios_df = ratios_df.iloc[filtered_responses_df.index]
    if not filtered_responses_df.empty:
        X_train, X_test, y_train, y_test, encoder = prepare_data(
            filtered_responses_df, filtered_ratios_df)
        model = train_model(X_train, y_train)
        suggested_ratios = suggest_investment_ratio(
            user_responses, model, encoder)
    else:
        suggested_ratios = ratios_df.mean().values
    debt_scale.set(suggested_ratios[0] * 100)
    equity_scale.set(suggested_ratios[1] * 100)
    hybrid_scale.set(suggested_ratios[2] * 100)
    update_expected_returns()


def plot_stock_data(stock_data, stock_frame):
    fig, ax = plt.subplots(figsize=(6, 4))
    for stock, data in stock_data.items():
        ax.plot(data.index, data['Close'], label=stock)
    ax.set_xlabel('Date')
    ax.set_ylabel('Closing Price')
    ax.set_title('Stock Prices')
    ax.legend()
    ax.grid(True)
    canvas = FigureCanvasTkAgg(fig, master=stock_frame)
    canvas.draw()
    canvas.get_tk_widget().pack(side=tk.TOP, fill=tk.BOTH, expand=1)


def fetch_and_plot_stock_data(stock_entry, start_date_entry, end_date_entry, stock_frame):
    stock_symbols = stock_entry.get().split(',')
    start_date = start_date_entry.get()
    end_date = end_date_entry.get()
    stock_data = {}
    for symbol in stock_symbols:
        symbol = symbol.strip()
        data = fetch_stock_data(symbol, start_date, end_date)
        if data is not None and not data.empty:
            stock_data[symbol] = data
    if stock_data:
        plot_stock_data(stock_data, stock_frame)
    else:
        tk.messagebox.showinfo("Error", "No valid stock data found.")


def main():
    global debt_scale, equity_scale, hybrid_scale, investment_amount_entry, debt_returns_label, equity_returns_label, hybrid_returns_label
    global responses_df, ratios_df, selected_options, risk_score_label

    # Set the theme and create the main window
    style = Style(theme="cosmo")
    window = style.master
    window.title("Investment Suggestion System")
    window.attributes("-fullscreen", True)  # Make the window full-screen

    # Use Notebook for organized sections
    notebook = ttk.Notebook(window)
    notebook.pack(fill="both", expand=True)

    # Questionnaire Tab
    questionnaire_frame = ttk.Frame(notebook)
    selected_options = {}
    row = 0
    for question, options in questionnaire_options.items():
        question_label = ttk.Label(questionnaire_frame, text=question, font=("Helvetica", 12))
        question_label.grid(row=row, column=0, padx=10, pady=10, sticky="w")
        selected_option = tk.StringVar(value=list(options.values())[0])
        selected_options[question] = selected_option
        for key, value in options.items():
<<<<<<< HEAD
            radio_button = ttk.Radiobutton(
                questionnaire_frame, text=key, value=value, variable=selected_option)
            radio_button.grid(row=row, column=1, padx=5, pady=2, sticky="w")
            row += 1
        row += 1
    submit_button = ttk.Button(
        questionnaire_frame, text="Submit", command=submit_questionnaire)
    submit_button.grid(row=row, columnspan=2, padx=5, pady=10)
    risk_score_label = ttk.Label(questionnaire_frame, text="Your Risk Score: ")
    risk_score_label.grid(row=row+1, columnspan=2, padx=5, pady=10)
=======
            radio_button = ttk.Radiobutton(questionnaire_frame, text=key, value=value, variable=selected_option)
            radio_button.grid(row=row, column=1, padx=10, pady=5, sticky="w")
            row += 1
        row += 1
    submit_button = ttk.Button(questionnaire_frame, text="Submit", command=submit_questionnaire, style="success.TButton")
    submit_button.grid(row=row, columnspan=2, padx=10, pady=15)
    risk_score_label = ttk.Label(questionnaire_frame, text="Your Risk Score: ", font=("Helvetica", 12, "bold"))
    risk_score_label.grid(row=row+1, columnspan=2, padx=10, pady=15)
>>>>>>> c71bab00
    notebook.add(questionnaire_frame, text="Questionnaire")

    # Results Tab
    results_frame = ttk.Frame(notebook)
    # Create labels and scroll bars for investment ratios
<<<<<<< HEAD
    debt_label = ttk.Label(results_frame, text="Debt Ratio:")
    debt_label.grid(row=0, column=0, padx=5, pady=5, sticky="w")
    debt_scale = tk.Scale(results_frame, from_=0, to=100,
                          orient=tk.HORIZONTAL, command=lambda _: update_expected_returns())
    debt_scale.grid(row=0, column=1, padx=5, pady=5)
    equity_label = ttk.Label(results_frame, text="Equity Ratio:")
    equity_label.grid(row=1, column=0, padx=5, pady=5, sticky="w")
    equity_scale = tk.Scale(results_frame, from_=0, to=100,
                            orient=tk.HORIZONTAL, command=lambda _: update_expected_returns())
    equity_scale.grid(row=1, column=1, padx=5, pady=5)
    hybrid_label = ttk.Label(results_frame, text="Hybrid Ratio:")
    hybrid_label.grid(row=2, column=0, padx=5, pady=5, sticky="w")
    hybrid_scale = tk.Scale(results_frame, from_=0, to=100,
                            orient=tk.HORIZONTAL, command=lambda _: update_expected_returns())
    hybrid_scale.grid(row=2, column=1, padx=5, pady=5)
    # Create and pack the investment amount frame
    investment_amount_label = ttk.Label(
        results_frame, text="Investment Amount:")
    investment_amount_label.grid(row=3, column=0, padx=5, pady=5, sticky="w")
    investment_amount_entry = ttk.Entry(results_frame)
    investment_amount_entry.grid(row=3, column=1, padx=5, pady=5)
=======
    debt_label = ttk.Label(results_frame, text="Debt Ratio:", font=("Helvetica", 12))
    debt_label.grid(row=0, column=0, padx=10, pady=10, sticky="w")
    debt_scale = tk.Scale(results_frame, from_=0, to=100, orient=tk.HORIZONTAL, length=300, command=lambda _: update_expected_returns())
    debt_scale.grid(row=0, column=1, padx=10, pady=10)
    equity_label = ttk.Label(results_frame, text="Equity Ratio:", font=("Helvetica", 12))
    equity_label.grid(row=1, column=0, padx=10, pady=10, sticky="w")
    equity_scale = tk.Scale(results_frame, from_=0, to=100, orient=tk.HORIZONTAL, length=300, command=lambda _: update_expected_returns())
    equity_scale.grid(row=1, column=1, padx=10, pady=10)
    hybrid_label = ttk.Label(results_frame, text="Hybrid Ratio:", font=("Helvetica", 12))
    hybrid_label.grid(row=2, column=0, padx=10, pady=10, sticky="w")
    hybrid_scale = tk.Scale(results_frame, from_=0, to=100, orient=tk.HORIZONTAL, length=300, command=lambda _: update_expected_returns())
    hybrid_scale.grid(row=2, column=1, padx=10, pady=10)

    # Create and pack the investment amount frame
    investment_amount_label = ttk.Label(results_frame, text="Investment Amount:", font=("Helvetica", 12))
    investment_amount_label.grid(row=3, column=0, padx=10, pady=10, sticky="w")
    investment_amount_entry = ttk.Entry(results_frame, font=("Helvetica", 12))
    investment_amount_entry.grid(row=3, column=1, padx=10, pady=10)

>>>>>>> c71bab00
    # Create and pack the expected returns frame
    expected_returns_label = ttk.Label(results_frame, text="Expected Returns:", font=("Helvetica", 12, "bold"))
    expected_returns_label.grid(row=4, column=0, padx=10, pady=10, sticky="w")
    debt_returns_label = ttk.Label(results_frame, text="Debt: 0.00", font=("Helvetica", 12))
    debt_returns_label.grid(row=5, column=0, padx=10, pady=5, sticky="w")
    equity_returns_label = ttk.Label(results_frame, text="Equity: 0.00", font=("Helvetica", 12))
    equity_returns_label.grid(row=6, column=0, padx=10, pady=5, sticky="w")
    hybrid_returns_label = ttk.Label(results_frame, text="Hybrid: 0.00", font=("Helvetica", 12))
    hybrid_returns_label.grid(row=7, column=0, padx=10, pady=5, sticky="w")
    notebook.add(results_frame, text="Results & Adjustments")

    # Stock Data Tab
    stock_frame = ttk.Frame(notebook)
    # Create an entry field for stock ticker names
<<<<<<< HEAD
    stock_label = ttk.Label(
        stock_frame, text="Enter stock ticker names (comma-separated):")
    stock_label.pack(pady=5)
    stock_entry = ttk.Entry(stock_frame)
    stock_entry.pack(pady=5)
=======
    stock_label = ttk.Label(stock_frame, text="Enter stock ticker names (comma-separated):", font=("Helvetica", 12))
    stock_label.pack(pady=10)
    stock_entry = ttk.Entry(stock_frame, font=("Helvetica", 12))
    stock_entry.pack(pady=10)
>>>>>>> c71bab00
    # Create entry fields for start and end dates
    start_date_label = ttk.Label(stock_frame, text="Start Date (YYYY-MM-DD):", font=("Helvetica", 12))
    start_date_label.pack(pady=10)
    start_date_entry = ttk.Entry(stock_frame, font=("Helvetica", 12))
    start_date_entry.pack(pady=10)
    end_date_label = ttk.Label(stock_frame, text="End Date (YYYY-MM-DD):", font=("Helvetica", 12))
    end_date_label.pack(pady=10)
    end_date_entry = ttk.Entry(stock_frame, font=("Helvetica", 12))
    end_date_entry.pack(pady=10)
    # Create a button to fetch and plot stock data
<<<<<<< HEAD
    fetch_button = ttk.Button(stock_frame, text="Fetch Stock Data", command=lambda: fetch_and_plot_stock_data(
        stock_entry, start_date_entry, end_date_entry, stock_frame))
    fetch_button.pack(pady=5)
=======
    fetch_button = ttk.Button(stock_frame, text="Fetch Stock Data", command=lambda: fetch_and_plot_stock_data(stock_entry, start_date_entry, end_date_entry, stock_frame), style="info.TButton")
    fetch_button.pack(pady=15)
>>>>>>> c71bab00
    notebook.add(stock_frame, text="Stock Data")

    # Run the main event loop
    window.mainloop()


if __name__ == "__main__":
    main()
<|MERGE_RESOLUTION|>--- conflicted
+++ resolved
@@ -1,342 +1,291 @@
-import matplotlib.pyplot as plt
-import numpy as np
-from sklearn.model_selection import train_test_split
-from sklearn.ensemble import RandomForestRegressor
-from sklearn.preprocessing import OrdinalEncoder
-from sklearn.metrics import mean_squared_error
-import tkinter as tk
-from tkinter import ttk
-from matplotlib.backends.backend_tkagg import FigureCanvasTkAgg
-import yfinance as yf
-from ttkbootstrap import Style
-
-# Step 1: Define Questionnaire
-questionnaire_options = {
-    'Investment Horizon': {
-        'Very Short-Term (<= 2 years)': 1,
-        'Short-Term (2-5 years)': 2,
-        'Medium-Term (5-10 years)': 3,
-        'Long-Term (10-15 years)': 4,
-        'Very Long-Term (> 15 years)': 5
-    },
-    'Risk Attitude': {
-        'Extremely Conservative': 1,
-        'Conservative': 2,
-        'Moderately Conservative': 3,
-        'Moderately Aggressive': 4,
-        'Aggressive': 5,
-        'Very Aggressive': 6
-    },
-    'Financial Knowledge': {
-        'Novice': 1,
-        'Intermediate': 2,
-        'Advanced': 3
-    },
-    'Investment Experience': {
-        'None': 1,
-        'Limited': 2,
-        'Extensive': 3
-    },
-    'Age': {
-        '18-25': 1,
-        '26-35': 2,
-        '36-45': 3,
-        '46-55': 4,
-        '56-65': 5,
-        '66+': 6
-    },
-    'Income Level': {
-        'Less than $25,000': 1,
-        '$25,000 - $49,999': 2,
-        '$50,000 - $74,999': 3,
-        '$75,000 - $99,999': 4,
-        '$100,000 - $149,999': 5,
-        '$150,000 or more': 6
-    }
-}
-
-# Step 2: Compute Risk Score
-
-
-def compute_risk_score(responses):
-    score = 0
-    for question, value in responses.items():
-        if question in ['Investment Horizon', 'Risk Attitude', 'Age']:
-            score += value * 2
-        elif question == 'Income Level':
-            score += value * 1.5
-        else:
-            score += value
-    return score
-
-
-def prepare_data(responses_df, ratios_df):
-    categorical_features = ['Investment Horizon', 'Risk Attitude',
-                            'Financial Knowledge', 'Investment Experience', 'Age', 'Income Level']
-    X = responses_df[categorical_features]
-    encoder = OrdinalEncoder()
-    X = encoder.fit_transform(X)
-    y = ratios_df.values
-    X_train, X_test, y_train, y_test = train_test_split(
-        X, y, test_size=0.2, random_state=42)
-    return X_train, X_test, y_train, y_test, encoder
-
-# Step 5: Model Training
-
-
-def train_model(X_train, y_train):
-    model = RandomForestRegressor(n_estimators=100, random_state=42)
-    model.fit(X_train, y_train)
-    return model
-
-# Step 6: Evaluation
-
-
-def evaluate_model(model, X_test, y_test):
-    y_pred = model.predict(X_test)
-    mse = mean_squared_error(y_test, y_pred)
-    print("Mean Squared Error:", mse)
-
-
-def suggest_investment_ratio(responses, model, encoder):
-    categorical_features = ['Investment Horizon', 'Risk Attitude',
-                            'Financial Knowledge', 'Investment Experience', 'Age', 'Income Level']
-    X = np.array([responses[feature]
-                 for feature in categorical_features]).reshape(1, -1)
-    X = encoder.transform(X)
-    predicted_ratios = model.predict(X)
-    ratios = predicted_ratios.flatten()
-    return ratios / ratios.sum()
-
-
-def fetch_stock_data(symbol, start_date, end_date):
-    try:
-        stock_data = yf.download(symbol, start=start_date, end=end_date)
-        return stock_data
-    except Exception as e:
-        print(f"Error fetching data for {symbol}: {str(e)}")
-        return None
-
-
-def update_expected_returns():
-    investment_amount = float(investment_amount_entry.get())
-    debt_ratio = debt_scale.get() / 100
-    equity_ratio = equity_scale.get() / 100
-    hybrid_ratio = hybrid_scale.get() / 100
-    total_ratio = debt_ratio + equity_ratio + hybrid_ratio
-    if total_ratio > 1:
-        debt_ratio /= total_ratio
-        equity_ratio /= total_ratio
-        hybrid_ratio /= total_ratio
-        debt_scale.set(debt_ratio * 100)
-        equity_scale.set(equity_ratio * 100)
-        hybrid_scale.set(hybrid_ratio * 100)
-    expected_returns = investment_amount * \
-        np.array([debt_ratio, equity_ratio, hybrid_ratio])
-    debt_returns_label.config(text=f"Debt: {expected_returns[0]:.2f}")
-    equity_returns_label.config(text=f"Equity: {expected_returns[1]:.2f}")
-    hybrid_returns_label.config(text=f"Hybrid: {expected_returns[2]:.2f}")
-
-
-def submit_questionnaire():
-    user_responses = {}
-    for question, options in questionnaire_options.items():
-        user_responses[question] = int(selected_options[question].get())
-    risk_score = compute_risk_score(user_responses)
-    risk_score_label.config(text=f"Your Risk Score: {risk_score}")
-    update_results(user_responses)
-
-
-def update_results(user_responses):
-    filtered_responses_df = responses_df[responses_df.apply(
-        compute_risk_score, axis=1) == compute_risk_score(user_responses)]
-    filtered_ratios_df = ratios_df.iloc[filtered_responses_df.index]
-    if not filtered_responses_df.empty:
-        X_train, X_test, y_train, y_test, encoder = prepare_data(
-            filtered_responses_df, filtered_ratios_df)
-        model = train_model(X_train, y_train)
-        suggested_ratios = suggest_investment_ratio(
-            user_responses, model, encoder)
-    else:
-        suggested_ratios = ratios_df.mean().values
-    debt_scale.set(suggested_ratios[0] * 100)
-    equity_scale.set(suggested_ratios[1] * 100)
-    hybrid_scale.set(suggested_ratios[2] * 100)
-    update_expected_returns()
-
-
-def plot_stock_data(stock_data, stock_frame):
-    fig, ax = plt.subplots(figsize=(6, 4))
-    for stock, data in stock_data.items():
-        ax.plot(data.index, data['Close'], label=stock)
-    ax.set_xlabel('Date')
-    ax.set_ylabel('Closing Price')
-    ax.set_title('Stock Prices')
-    ax.legend()
-    ax.grid(True)
-    canvas = FigureCanvasTkAgg(fig, master=stock_frame)
-    canvas.draw()
-    canvas.get_tk_widget().pack(side=tk.TOP, fill=tk.BOTH, expand=1)
-
-
-def fetch_and_plot_stock_data(stock_entry, start_date_entry, end_date_entry, stock_frame):
-    stock_symbols = stock_entry.get().split(',')
-    start_date = start_date_entry.get()
-    end_date = end_date_entry.get()
-    stock_data = {}
-    for symbol in stock_symbols:
-        symbol = symbol.strip()
-        data = fetch_stock_data(symbol, start_date, end_date)
-        if data is not None and not data.empty:
-            stock_data[symbol] = data
-    if stock_data:
-        plot_stock_data(stock_data, stock_frame)
-    else:
-        tk.messagebox.showinfo("Error", "No valid stock data found.")
-
-
-def main():
-    global debt_scale, equity_scale, hybrid_scale, investment_amount_entry, debt_returns_label, equity_returns_label, hybrid_returns_label
-    global responses_df, ratios_df, selected_options, risk_score_label
-
-    # Set the theme and create the main window
-    style = Style(theme="cosmo")
-    window = style.master
-    window.title("Investment Suggestion System")
-    window.attributes("-fullscreen", True)  # Make the window full-screen
-
-    # Use Notebook for organized sections
-    notebook = ttk.Notebook(window)
-    notebook.pack(fill="both", expand=True)
-
-    # Questionnaire Tab
-    questionnaire_frame = ttk.Frame(notebook)
-    selected_options = {}
-    row = 0
-    for question, options in questionnaire_options.items():
-        question_label = ttk.Label(questionnaire_frame, text=question, font=("Helvetica", 12))
-        question_label.grid(row=row, column=0, padx=10, pady=10, sticky="w")
-        selected_option = tk.StringVar(value=list(options.values())[0])
-        selected_options[question] = selected_option
-        for key, value in options.items():
-<<<<<<< HEAD
-            radio_button = ttk.Radiobutton(
-                questionnaire_frame, text=key, value=value, variable=selected_option)
-            radio_button.grid(row=row, column=1, padx=5, pady=2, sticky="w")
-            row += 1
-        row += 1
-    submit_button = ttk.Button(
-        questionnaire_frame, text="Submit", command=submit_questionnaire)
-    submit_button.grid(row=row, columnspan=2, padx=5, pady=10)
-    risk_score_label = ttk.Label(questionnaire_frame, text="Your Risk Score: ")
-    risk_score_label.grid(row=row+1, columnspan=2, padx=5, pady=10)
-=======
-            radio_button = ttk.Radiobutton(questionnaire_frame, text=key, value=value, variable=selected_option)
-            radio_button.grid(row=row, column=1, padx=10, pady=5, sticky="w")
-            row += 1
-        row += 1
-    submit_button = ttk.Button(questionnaire_frame, text="Submit", command=submit_questionnaire, style="success.TButton")
-    submit_button.grid(row=row, columnspan=2, padx=10, pady=15)
-    risk_score_label = ttk.Label(questionnaire_frame, text="Your Risk Score: ", font=("Helvetica", 12, "bold"))
-    risk_score_label.grid(row=row+1, columnspan=2, padx=10, pady=15)
->>>>>>> c71bab00
-    notebook.add(questionnaire_frame, text="Questionnaire")
-
-    # Results Tab
-    results_frame = ttk.Frame(notebook)
-    # Create labels and scroll bars for investment ratios
-<<<<<<< HEAD
-    debt_label = ttk.Label(results_frame, text="Debt Ratio:")
-    debt_label.grid(row=0, column=0, padx=5, pady=5, sticky="w")
-    debt_scale = tk.Scale(results_frame, from_=0, to=100,
-                          orient=tk.HORIZONTAL, command=lambda _: update_expected_returns())
-    debt_scale.grid(row=0, column=1, padx=5, pady=5)
-    equity_label = ttk.Label(results_frame, text="Equity Ratio:")
-    equity_label.grid(row=1, column=0, padx=5, pady=5, sticky="w")
-    equity_scale = tk.Scale(results_frame, from_=0, to=100,
-                            orient=tk.HORIZONTAL, command=lambda _: update_expected_returns())
-    equity_scale.grid(row=1, column=1, padx=5, pady=5)
-    hybrid_label = ttk.Label(results_frame, text="Hybrid Ratio:")
-    hybrid_label.grid(row=2, column=0, padx=5, pady=5, sticky="w")
-    hybrid_scale = tk.Scale(results_frame, from_=0, to=100,
-                            orient=tk.HORIZONTAL, command=lambda _: update_expected_returns())
-    hybrid_scale.grid(row=2, column=1, padx=5, pady=5)
-    # Create and pack the investment amount frame
-    investment_amount_label = ttk.Label(
-        results_frame, text="Investment Amount:")
-    investment_amount_label.grid(row=3, column=0, padx=5, pady=5, sticky="w")
-    investment_amount_entry = ttk.Entry(results_frame)
-    investment_amount_entry.grid(row=3, column=1, padx=5, pady=5)
-=======
-    debt_label = ttk.Label(results_frame, text="Debt Ratio:", font=("Helvetica", 12))
-    debt_label.grid(row=0, column=0, padx=10, pady=10, sticky="w")
-    debt_scale = tk.Scale(results_frame, from_=0, to=100, orient=tk.HORIZONTAL, length=300, command=lambda _: update_expected_returns())
-    debt_scale.grid(row=0, column=1, padx=10, pady=10)
-    equity_label = ttk.Label(results_frame, text="Equity Ratio:", font=("Helvetica", 12))
-    equity_label.grid(row=1, column=0, padx=10, pady=10, sticky="w")
-    equity_scale = tk.Scale(results_frame, from_=0, to=100, orient=tk.HORIZONTAL, length=300, command=lambda _: update_expected_returns())
-    equity_scale.grid(row=1, column=1, padx=10, pady=10)
-    hybrid_label = ttk.Label(results_frame, text="Hybrid Ratio:", font=("Helvetica", 12))
-    hybrid_label.grid(row=2, column=0, padx=10, pady=10, sticky="w")
-    hybrid_scale = tk.Scale(results_frame, from_=0, to=100, orient=tk.HORIZONTAL, length=300, command=lambda _: update_expected_returns())
-    hybrid_scale.grid(row=2, column=1, padx=10, pady=10)
-
-    # Create and pack the investment amount frame
-    investment_amount_label = ttk.Label(results_frame, text="Investment Amount:", font=("Helvetica", 12))
-    investment_amount_label.grid(row=3, column=0, padx=10, pady=10, sticky="w")
-    investment_amount_entry = ttk.Entry(results_frame, font=("Helvetica", 12))
-    investment_amount_entry.grid(row=3, column=1, padx=10, pady=10)
-
->>>>>>> c71bab00
-    # Create and pack the expected returns frame
-    expected_returns_label = ttk.Label(results_frame, text="Expected Returns:", font=("Helvetica", 12, "bold"))
-    expected_returns_label.grid(row=4, column=0, padx=10, pady=10, sticky="w")
-    debt_returns_label = ttk.Label(results_frame, text="Debt: 0.00", font=("Helvetica", 12))
-    debt_returns_label.grid(row=5, column=0, padx=10, pady=5, sticky="w")
-    equity_returns_label = ttk.Label(results_frame, text="Equity: 0.00", font=("Helvetica", 12))
-    equity_returns_label.grid(row=6, column=0, padx=10, pady=5, sticky="w")
-    hybrid_returns_label = ttk.Label(results_frame, text="Hybrid: 0.00", font=("Helvetica", 12))
-    hybrid_returns_label.grid(row=7, column=0, padx=10, pady=5, sticky="w")
-    notebook.add(results_frame, text="Results & Adjustments")
-
-    # Stock Data Tab
-    stock_frame = ttk.Frame(notebook)
-    # Create an entry field for stock ticker names
-<<<<<<< HEAD
-    stock_label = ttk.Label(
-        stock_frame, text="Enter stock ticker names (comma-separated):")
-    stock_label.pack(pady=5)
-    stock_entry = ttk.Entry(stock_frame)
-    stock_entry.pack(pady=5)
-=======
-    stock_label = ttk.Label(stock_frame, text="Enter stock ticker names (comma-separated):", font=("Helvetica", 12))
-    stock_label.pack(pady=10)
-    stock_entry = ttk.Entry(stock_frame, font=("Helvetica", 12))
-    stock_entry.pack(pady=10)
->>>>>>> c71bab00
-    # Create entry fields for start and end dates
-    start_date_label = ttk.Label(stock_frame, text="Start Date (YYYY-MM-DD):", font=("Helvetica", 12))
-    start_date_label.pack(pady=10)
-    start_date_entry = ttk.Entry(stock_frame, font=("Helvetica", 12))
-    start_date_entry.pack(pady=10)
-    end_date_label = ttk.Label(stock_frame, text="End Date (YYYY-MM-DD):", font=("Helvetica", 12))
-    end_date_label.pack(pady=10)
-    end_date_entry = ttk.Entry(stock_frame, font=("Helvetica", 12))
-    end_date_entry.pack(pady=10)
-    # Create a button to fetch and plot stock data
-<<<<<<< HEAD
-    fetch_button = ttk.Button(stock_frame, text="Fetch Stock Data", command=lambda: fetch_and_plot_stock_data(
-        stock_entry, start_date_entry, end_date_entry, stock_frame))
-    fetch_button.pack(pady=5)
-=======
-    fetch_button = ttk.Button(stock_frame, text="Fetch Stock Data", command=lambda: fetch_and_plot_stock_data(stock_entry, start_date_entry, end_date_entry, stock_frame), style="info.TButton")
-    fetch_button.pack(pady=15)
->>>>>>> c71bab00
-    notebook.add(stock_frame, text="Stock Data")
-
-    # Run the main event loop
-    window.mainloop()
-
-
-if __name__ == "__main__":
-    main()
+import matplotlib.pyplot as plt
+import numpy as np
+from sklearn.model_selection import train_test_split
+from sklearn.ensemble import RandomForestRegressor
+from sklearn.preprocessing import OrdinalEncoder
+from sklearn.metrics import mean_squared_error
+import tkinter as tk
+from tkinter import ttk
+from matplotlib.backends.backend_tkagg import FigureCanvasTkAgg
+import yfinance as yf
+from ttkbootstrap import Style
+
+# Step 1: Define Questionnaire
+questionnaire_options = {
+    'Investment Horizon': {
+        'Very Short-Term (<= 2 years)': 1,
+        'Short-Term (2-5 years)': 2,
+        'Medium-Term (5-10 years)': 3,
+        'Long-Term (10-15 years)': 4,
+        'Very Long-Term (> 15 years)': 5
+    },
+    'Risk Attitude': {
+        'Extremely Conservative': 1,
+        'Conservative': 2,
+        'Moderately Conservative': 3,
+        'Moderately Aggressive': 4,
+        'Aggressive': 5,
+        'Very Aggressive': 6
+    },
+    'Financial Knowledge': {
+        'Novice': 1,
+        'Intermediate': 2,
+        'Advanced': 3
+    },
+    'Investment Experience': {
+        'None': 1,
+        'Limited': 2,
+        'Extensive': 3
+    },
+    'Age': {
+        '18-25': 1,
+        '26-35': 2,
+        '36-45': 3,
+        '46-55': 4,
+        '56-65': 5,
+        '66+': 6
+    },
+    'Income Level': {
+        'Less than $25,000': 1,
+        '$25,000 - $49,999': 2,
+        '$50,000 - $74,999': 3,
+        '$75,000 - $99,999': 4,
+        '$100,000 - $149,999': 5,
+        '$150,000 or more': 6
+    }
+}
+
+# Step 2: Compute Risk Score
+
+
+def compute_risk_score(responses):
+    score = 0
+    for question, value in responses.items():
+        if question in ['Investment Horizon', 'Risk Attitude', 'Age']:
+            score += value * 2
+        elif question == 'Income Level':
+            score += value * 1.5
+        else:
+            score += value
+    return score
+
+
+def prepare_data(responses_df, ratios_df):
+    categorical_features = ['Investment Horizon', 'Risk Attitude',
+                            'Financial Knowledge', 'Investment Experience', 'Age', 'Income Level']
+    X = responses_df[categorical_features]
+    encoder = OrdinalEncoder()
+    X = encoder.fit_transform(X)
+    y = ratios_df.values
+    X_train, X_test, y_train, y_test = train_test_split(
+        X, y, test_size=0.2, random_state=42)
+    return X_train, X_test, y_train, y_test, encoder
+
+# Step 5: Model Training
+
+
+def train_model(X_train, y_train):
+    model = RandomForestRegressor(n_estimators=100, random_state=42)
+    model.fit(X_train, y_train)
+    return model
+
+# Step 6: Evaluation
+
+
+def evaluate_model(model, X_test, y_test):
+    y_pred = model.predict(X_test)
+    mse = mean_squared_error(y_test, y_pred)
+    print("Mean Squared Error:", mse)
+
+
+def suggest_investment_ratio(responses, model, encoder):
+    categorical_features = ['Investment Horizon', 'Risk Attitude',
+                            'Financial Knowledge', 'Investment Experience', 'Age', 'Income Level']
+    X = np.array([responses[feature]
+                 for feature in categorical_features]).reshape(1, -1)
+    X = encoder.transform(X)
+    predicted_ratios = model.predict(X)
+    ratios = predicted_ratios.flatten()
+    return ratios / ratios.sum()
+
+
+def fetch_stock_data(symbol, start_date, end_date):
+    try:
+        stock_data = yf.download(symbol, start=start_date, end=end_date)
+        return stock_data
+    except Exception as e:
+        print(f"Error fetching data for {symbol}: {str(e)}")
+        return None
+
+
+def update_expected_returns():
+    investment_amount = float(investment_amount_entry.get())
+    debt_ratio = debt_scale.get() / 100
+    equity_ratio = equity_scale.get() / 100
+    hybrid_ratio = hybrid_scale.get() / 100
+    total_ratio = debt_ratio + equity_ratio + hybrid_ratio
+    if total_ratio > 1:
+        debt_ratio /= total_ratio
+        equity_ratio /= total_ratio
+        hybrid_ratio /= total_ratio
+        debt_scale.set(debt_ratio * 100)
+        equity_scale.set(equity_ratio * 100)
+        hybrid_scale.set(hybrid_ratio * 100)
+    expected_returns = investment_amount * \
+        np.array([debt_ratio, equity_ratio, hybrid_ratio])
+    debt_returns_label.config(text=f"Debt: {expected_returns[0]:.2f}")
+    equity_returns_label.config(text=f"Equity: {expected_returns[1]:.2f}")
+    hybrid_returns_label.config(text=f"Hybrid: {expected_returns[2]:.2f}")
+
+
+def submit_questionnaire():
+    user_responses = {}
+    for question, options in questionnaire_options.items():
+        user_responses[question] = int(selected_options[question].get())
+    risk_score = compute_risk_score(user_responses)
+    risk_score_label.config(text=f"Your Risk Score: {risk_score}")
+    update_results(user_responses)
+
+
+def update_results(user_responses):
+    filtered_responses_df = responses_df[responses_df.apply(
+        compute_risk_score, axis=1) == compute_risk_score(user_responses)]
+    filtered_ratios_df = ratios_df.iloc[filtered_responses_df.index]
+    if not filtered_responses_df.empty:
+        X_train, X_test, y_train, y_test, encoder = prepare_data(
+            filtered_responses_df, filtered_ratios_df)
+        model = train_model(X_train, y_train)
+        suggested_ratios = suggest_investment_ratio(
+            user_responses, model, encoder)
+    else:
+        suggested_ratios = ratios_df.mean().values
+    debt_scale.set(suggested_ratios[0] * 100)
+    equity_scale.set(suggested_ratios[1] * 100)
+    hybrid_scale.set(suggested_ratios[2] * 100)
+    update_expected_returns()
+
+
+def plot_stock_data(stock_data, stock_frame):
+    fig, ax = plt.subplots(figsize=(6, 4))
+    for stock, data in stock_data.items():
+        ax.plot(data.index, data['Close'], label=stock)
+    ax.set_xlabel('Date')
+    ax.set_ylabel('Closing Price')
+    ax.set_title('Stock Prices')
+    ax.legend()
+    ax.grid(True)
+    canvas = FigureCanvasTkAgg(fig, master=stock_frame)
+    canvas.draw()
+    canvas.get_tk_widget().pack(side=tk.TOP, fill=tk.BOTH, expand=1)
+
+
+def fetch_and_plot_stock_data(stock_entry, start_date_entry, end_date_entry, stock_frame):
+    stock_symbols = stock_entry.get().split(',')
+    start_date = start_date_entry.get()
+    end_date = end_date_entry.get()
+    stock_data = {}
+    for symbol in stock_symbols:
+        symbol = symbol.strip()
+        data = fetch_stock_data(symbol, start_date, end_date)
+        if data is not None and not data.empty:
+            stock_data[symbol] = data
+    if stock_data:
+        plot_stock_data(stock_data, stock_frame)
+    else:
+        tk.messagebox.showinfo("Error", "No valid stock data found.")
+
+
+def main():
+    global debt_scale, equity_scale, hybrid_scale, investment_amount_entry, debt_returns_label, equity_returns_label, hybrid_returns_label
+    global responses_df, ratios_df, selected_options, risk_score_label
+
+    # Set the theme and create the main window
+    style = Style(theme="cosmo")
+    window = style.master
+    window.title("Investment Suggestion System")
+    window.attributes("-fullscreen", True)  # Make the window full-screen
+
+    # Use Notebook for organized sections
+    notebook = ttk.Notebook(window)
+    notebook.pack(fill="both", expand=True)
+
+    # Questionnaire Tab
+    questionnaire_frame = ttk.Frame(notebook)
+    selected_options = {}
+    row = 0
+    for question, options in questionnaire_options.items():
+        question_label = ttk.Label(questionnaire_frame, text=question, font=("Helvetica", 12))
+        question_label.grid(row=row, column=0, padx=10, pady=10, sticky="w")
+        selected_option = tk.StringVar(value=list(options.values())[0])
+        selected_options[question] = selected_option
+        for key, value in options.items():
+            radio_button = ttk.Radiobutton(questionnaire_frame, text=key, value=value, variable=selected_option)
+            radio_button.grid(row=row, column=1, padx=10, pady=5, sticky="w")
+            row += 1
+        row += 1
+    submit_button = ttk.Button(questionnaire_frame, text="Submit", command=submit_questionnaire, style="success.TButton")
+    submit_button.grid(row=row, columnspan=2, padx=10, pady=15)
+    risk_score_label = ttk.Label(questionnaire_frame, text="Your Risk Score: ", font=("Helvetica", 12, "bold"))
+    risk_score_label.grid(row=row+1, columnspan=2, padx=10, pady=15)
+    notebook.add(questionnaire_frame, text="Questionnaire")
+
+    # Results Tab
+    results_frame = ttk.Frame(notebook)
+    # Create labels and scroll bars for investment ratios
+    debt_label = ttk.Label(results_frame, text="Debt Ratio:", font=("Helvetica", 12))
+    debt_label.grid(row=0, column=0, padx=10, pady=10, sticky="w")
+    debt_scale = tk.Scale(results_frame, from_=0, to=100, orient=tk.HORIZONTAL, length=300, command=lambda _: update_expected_returns())
+    debt_scale.grid(row=0, column=1, padx=10, pady=10)
+    equity_label = ttk.Label(results_frame, text="Equity Ratio:", font=("Helvetica", 12))
+    equity_label.grid(row=1, column=0, padx=10, pady=10, sticky="w")
+    equity_scale = tk.Scale(results_frame, from_=0, to=100, orient=tk.HORIZONTAL, length=300, command=lambda _: update_expected_returns())
+    equity_scale.grid(row=1, column=1, padx=10, pady=10)
+    hybrid_label = ttk.Label(results_frame, text="Hybrid Ratio:", font=("Helvetica", 12))
+    hybrid_label.grid(row=2, column=0, padx=10, pady=10, sticky="w")
+    hybrid_scale = tk.Scale(results_frame, from_=0, to=100, orient=tk.HORIZONTAL, length=300, command=lambda _: update_expected_returns())
+    hybrid_scale.grid(row=2, column=1, padx=10, pady=10)
+
+    # Create and pack the investment amount frame
+    investment_amount_label = ttk.Label(results_frame, text="Investment Amount:", font=("Helvetica", 12))
+    investment_amount_label.grid(row=3, column=0, padx=10, pady=10, sticky="w")
+    investment_amount_entry = ttk.Entry(results_frame, font=("Helvetica", 12))
+    investment_amount_entry.grid(row=3, column=1, padx=10, pady=10)
+
+    # Create and pack the expected returns frame
+    expected_returns_label = ttk.Label(results_frame, text="Expected Returns:", font=("Helvetica", 12, "bold"))
+    expected_returns_label.grid(row=4, column=0, padx=10, pady=10, sticky="w")
+    debt_returns_label = ttk.Label(results_frame, text="Debt: 0.00", font=("Helvetica", 12))
+    debt_returns_label.grid(row=5, column=0, padx=10, pady=5, sticky="w")
+    equity_returns_label = ttk.Label(results_frame, text="Equity: 0.00", font=("Helvetica", 12))
+    equity_returns_label.grid(row=6, column=0, padx=10, pady=5, sticky="w")
+    hybrid_returns_label = ttk.Label(results_frame, text="Hybrid: 0.00", font=("Helvetica", 12))
+    hybrid_returns_label.grid(row=7, column=0, padx=10, pady=5, sticky="w")
+    notebook.add(results_frame, text="Results & Adjustments")
+
+    # Stock Data Tab
+    stock_frame = ttk.Frame(notebook)
+    # Create an entry field for stock ticker names
+    stock_label = ttk.Label(stock_frame, text="Enter stock ticker names (comma-separated):", font=("Helvetica", 12))
+    stock_label.pack(pady=10)
+    stock_entry = ttk.Entry(stock_frame, font=("Helvetica", 12))
+    stock_entry.pack(pady=10)
+    # Create entry fields for start and end dates
+    start_date_label = ttk.Label(stock_frame, text="Start Date (YYYY-MM-DD):", font=("Helvetica", 12))
+    start_date_label.pack(pady=10)
+    start_date_entry = ttk.Entry(stock_frame, font=("Helvetica", 12))
+    start_date_entry.pack(pady=10)
+    end_date_label = ttk.Label(stock_frame, text="End Date (YYYY-MM-DD):", font=("Helvetica", 12))
+    end_date_label.pack(pady=10)
+    end_date_entry = ttk.Entry(stock_frame, font=("Helvetica", 12))
+    end_date_entry.pack(pady=10)
+    # Create a button to fetch and plot stock data
+    fetch_button = ttk.Button(stock_frame, text="Fetch Stock Data", command=lambda: fetch_and_plot_stock_data(stock_entry, start_date_entry, end_date_entry, stock_frame), style="info.TButton")
+    fetch_button.pack(pady=15)
+    notebook.add(stock_frame, text="Stock Data")
+
+    # Run the main event loop
+    window.mainloop()
+
+
+if __name__ == "__main__":
+    main()